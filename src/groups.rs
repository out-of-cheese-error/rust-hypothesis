--- conflicted
+++ resolved
@@ -5,12 +5,7 @@
 use reqwest::Url;
 use serde::{Deserialize, Serialize};
 use std::collections::HashMap;
-<<<<<<< HEAD
-use std::str::FromStr;
-#[cfg(feature = "application")]
-=======
 #[cfg(feature = "cli")]
->>>>>>> 3f7e16c9
 use structopt::StructOpt;
 
 impl Hypothesis {
@@ -224,24 +219,8 @@
     Scopes,
 }
 
-impl FromStr for Expand {
-    type Err = String;
-
-    fn from_str(s: &str) -> Result<Self, Self::Err> {
-        match s {
-            "organization" => Ok(Expand::Organization),
-            "scopes" => Ok(Expand::Scopes),
-            _ => Err("Wrong Expand".into()),
-        }
-    }
-}
-
 /// Filter groups by authority and target document
-<<<<<<< HEAD
-#[cfg_attr(feature = "application", derive(StructOpt))]
-=======
 #[cfg_attr(feature = "cli", derive(StructOpt))]
->>>>>>> 3f7e16c9
 #[derive(Serialize, Debug, Default, Clone, PartialEq)]
 pub struct GroupFilters {
     /// Filter returned groups to this authority.
@@ -249,31 +228,16 @@
     ///
     /// Default: "hypothes.is"
     #[serde(skip_serializing_if = "is_default")]
-<<<<<<< HEAD
-    #[cfg_attr(
-        feature = "application",
-        structopt(default_value = "hypothes.is", long)
-    )]
-    pub authority: String,
-    /// Only retrieve public (i.e. non-private) groups that apply to a given document URI (i.e. the target document being annotated).
-    #[serde(skip_serializing_if = "is_default")]
-    #[cfg_attr(feature = "application", structopt(default_value, long))]
-=======
     #[cfg_attr(feature = "cli", structopt(default_value = "hypothes.is", long))]
     pub authority: String,
     /// Only retrieve public (i.e. non-private) groups that apply to a given document URI (i.e. the target document being annotated).
     #[serde(skip_serializing_if = "is_default")]
     #[cfg_attr(feature = "cli", structopt(default_value, long))]
->>>>>>> 3f7e16c9
     pub document_uri: String,
     /// One or more relations to expand for a group resource.
     /// Possible values: organization, scopes
     #[serde(skip_serializing_if = "is_default")]
-<<<<<<< HEAD
-    #[cfg_attr(feature = "application", structopt(default_value = "Vec::new()", long))]
-=======
     #[cfg_attr(feature = "cli", structopt(long, possible_values = & Expand::variants()))]
->>>>>>> 3f7e16c9
     pub expand: Vec<Expand>,
 }
 
